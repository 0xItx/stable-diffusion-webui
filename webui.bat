--- conflicted
+++ resolved
@@ -1,76 +1,64 @@
-@echo off
-
-if not defined PYTHON (set PYTHON=python)
-if not defined VENV_DIR (set VENV_DIR=venv)
-
-set ERROR_REPORTING=FALSE
-
-mkdir tmp 2>NUL
-
-%PYTHON% -c "" >tmp/stdout.txt 2>tmp/stderr.txt
-if %ERRORLEVEL% == 0 goto :start_venv
-echo Couldn't launch python
-goto :show_stdout_stderr
-
-:start_venv
-if [%VENV_DIR%] == [-] goto :skip_venv
-
-dir %VENV_DIR%\Scripts\Python.exe >tmp/stdout.txt 2>tmp/stderr.txt
-if %ERRORLEVEL% == 0 goto :activate_venv
-
-for /f "delims=" %%i in ('CALL %PYTHON% -c "import sys; print(sys.executable)"') do set PYTHON_FULLNAME="%%i"
-echo Creating venv in directory %VENV_DIR% using python %PYTHON_FULLNAME%
-%PYTHON_FULLNAME% -m venv %VENV_DIR% >tmp/stdout.txt 2>tmp/stderr.txt
-if %ERRORLEVEL% == 0 goto :activate_venv
-echo Unable to create venv in directory %VENV_DIR%
-goto :show_stdout_stderr
-
-:activate_venv
-echo "Activating VENV"
-set PYTHON="%~dp0%VENV_DIR%\Scripts\Python.exe"
-set ACTIVATE="%~dp0%VENV_DIR%\Scripts\activate.bat"
-call %ACTIVATE%
-goto :launch
-
-:skip_venv
-
-:launch
-<<<<<<< HEAD
-ECHO %ACCELERATE% | FIND /I "True">Nul && (  
-	echo "Accelerating launch"
-	accelerate launch launch.py
-	pause
-) || (
-	Echo.Normal Launch"
-	%PYTHON% launch.py	
-	pause
-)
-=======
-%PYTHON% launch.py %*
-pause
->>>>>>> 604620a7
-exit /b
-
-:show_stdout_stderr
-
-echo.
-echo exit code: %errorlevel%
-
-for /f %%i in ("tmp\stdout.txt") do set size=%%~zi
-if %size% equ 0 goto :show_stderr
-echo.
-echo stdout:
-type tmp\stdout.txt
-
-:show_stderr
-for /f %%i in ("tmp\stderr.txt") do set size=%%~zi
-if %size% equ 0 goto :show_stderr
-echo.
-echo stderr:
-type tmp\stderr.txt
-
-:endofscript
-
-echo.
-echo Launch unsuccessful. Exiting.
-pause
+@echo off
+
+if not defined PYTHON (set PYTHON=python)
+if not defined VENV_DIR (set VENV_DIR=venv)
+
+set ERROR_REPORTING=FALSE
+
+mkdir tmp 2>NUL
+
+%PYTHON% -c "" >tmp/stdout.txt 2>tmp/stderr.txt
+if %ERRORLEVEL% == 0 goto :start_venv
+echo Couldn't launch python
+goto :show_stdout_stderr
+
+:start_venv
+if [%VENV_DIR%] == [-] goto :skip_venv
+
+dir %VENV_DIR%\Scripts\Python.exe >tmp/stdout.txt 2>tmp/stderr.txt
+if %ERRORLEVEL% == 0 goto :activate_venv
+
+for /f "delims=" %%i in ('CALL %PYTHON% -c "import sys; print(sys.executable)"') do set PYTHON_FULLNAME="%%i"
+echo Creating venv in directory %VENV_DIR% using python %PYTHON_FULLNAME%
+%PYTHON_FULLNAME% -m venv %VENV_DIR% >tmp/stdout.txt 2>tmp/stderr.txt
+if %ERRORLEVEL% == 0 goto :activate_venv
+echo Unable to create venv in directory %VENV_DIR%
+goto :show_stdout_stderr
+
+:activate_venv
+echo "Activating VENV"
+set PYTHON="%~dp0%VENV_DIR%\Scripts\Python.exe"
+set ACTIVATE="%~dp0%VENV_DIR%\Scripts\activate.bat"
+call %ACTIVATE%
+goto :launch
+
+:skip_venv
+
+:launch
+%PYTHON% launch.py %*
+pause
+exit /b
+
+:show_stdout_stderr
+
+echo.
+echo exit code: %errorlevel%
+
+for /f %%i in ("tmp\stdout.txt") do set size=%%~zi
+if %size% equ 0 goto :show_stderr
+echo.
+echo stdout:
+type tmp\stdout.txt
+
+:show_stderr
+for /f %%i in ("tmp\stderr.txt") do set size=%%~zi
+if %size% equ 0 goto :show_stderr
+echo.
+echo stderr:
+type tmp\stderr.txt
+
+:endofscript
+
+echo.
+echo Launch unsuccessful. Exiting.
+pause